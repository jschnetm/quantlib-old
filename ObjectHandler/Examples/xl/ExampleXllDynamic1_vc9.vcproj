<?xml version="1.0" encoding="Windows-1252"?>
<VisualStudioProject
	ProjectType="Visual C++"
	Version="9.00"
	Name="ExampleXllDynamic1"
	ProjectGUID="{BB902802-D59B-466F-ABB6-23368860D803}"
	RootNamespace="ExampleXllDynamic1"
	Keyword="Win32Proj"
	TargetFrameworkVersion="131072"
	>
	<Platforms>
		<Platform
			Name="Win32"
		/>
	</Platforms>
	<ToolFiles>
	</ToolFiles>
	<Configurations>
		<Configuration
			Name="Debug|Win32"
			OutputDirectory=".\buildXllDynamic1\vc90\$(ConfigurationName)"
			IntermediateDirectory=".\buildXllDynamic1\vc90\$(ConfigurationName)"
			ConfigurationType="2"
			CharacterSet="1"
			>
			<Tool
				Name="VCPreBuildEventTool"
			/>
			<Tool
				Name="VCCustomBuildTool"
			/>
			<Tool
				Name="VCXMLDataGeneratorTool"
			/>
			<Tool
				Name="VCWebServiceProxyGeneratorTool"
			/>
			<Tool
				Name="VCMIDLTool"
			/>
			<Tool
				Name="VCCLCompilerTool"
				Optimization="0"
				AdditionalIncludeDirectories="..,..\.."
				PreprocessorDefinitions="_DEBUG;_WINDOWS;_USRDLL;WIN32;XLL_IMPORTS;LOG4CXX_STATIC"
				MinimalRebuild="true"
				BasicRuntimeChecks="3"
				RuntimeLibrary="3"
				UsePrecompiledHeader="0"
				AssemblerListingLocation=".\buildXllDynamic1\vc90\$(ConfigurationName)\"
				ObjectFile=".\buildXllDynamic1\vc90\$(ConfigurationName)\"
				ProgramDataBaseFileName=".\buildXllDynamic1\vc90\$(ConfigurationName)\vc90.pdb"
				WarningLevel="3"
				Detect64BitPortabilityProblems="false"
				DebugInformationFormat="4"
				DisableSpecificWarnings="4819"
			/>
			<Tool
				Name="VCManagedResourceCompilerTool"
			/>
			<Tool
				Name="VCResourceCompilerTool"
			/>
			<Tool
				Name="VCPreLinkEventTool"
			/>
			<Tool
				Name="VCLinkerTool"
<<<<<<< HEAD
				OutputFile="xll\ExampleXLLDynamic1-vc90-mt-gd-1_4_0.xll"
				LinkIncremental="2"
				AdditionalLibraryDirectories="..\..\lib,..\..\xll"
				GenerateDebugInformation="true"
				ProgramDatabaseFile=".\buildXllDynamic1\vc90\$(ConfigurationName)\ExampleXLLDynamic1-vc90-mt-gd-1_4_0.pdb"
				SubSystem="2"
				RandomizedBaseAddress="1"
				DataExecutionPrevention="0"
				ImportLibrary=".\buildXllDynamic1\vc90\$(ConfigurationName)\ExampleXLLDynamic1-vc90-mt-gd-1_4_0.lib"
=======
				OutputFile="xll\ExampleXLLDynamic1-vc90-mt-gd-1_5_0.xll"
				LinkIncremental="2"
				AdditionalLibraryDirectories="..\..\lib,..\..\xll"
				GenerateDebugInformation="true"
				ProgramDatabaseFile=".\buildXllDynamic1\vc90\$(ConfigurationName)\ExampleXLLDynamic1-vc90-mt-gd-1_5_0.pdb"
				SubSystem="2"
				RandomizedBaseAddress="1"
				DataExecutionPrevention="0"
				ImportLibrary=".\buildXllDynamic1\vc90\$(ConfigurationName)\ExampleXLLDynamic1-vc90-mt-gd-1_5_0.lib"
>>>>>>> b0fa8849
				TargetMachine="1"
			/>
			<Tool
				Name="VCALinkTool"
			/>
			<Tool
				Name="VCManifestTool"
			/>
			<Tool
				Name="VCXDCMakeTool"
			/>
			<Tool
				Name="VCBscMakeTool"
			/>
			<Tool
				Name="VCFxCopTool"
			/>
			<Tool
				Name="VCAppVerifierTool"
			/>
			<Tool
				Name="VCPostBuildEventTool"
			/>
		</Configuration>
		<Configuration
			Name="Release|Win32"
			OutputDirectory=".\buildXllDynamic1\vc90\$(ConfigurationName)"
			IntermediateDirectory=".\buildXllDynamic1\vc90\$(ConfigurationName)"
			ConfigurationType="2"
			CharacterSet="1"
			WholeProgramOptimization="1"
			>
			<Tool
				Name="VCPreBuildEventTool"
			/>
			<Tool
				Name="VCCustomBuildTool"
			/>
			<Tool
				Name="VCXMLDataGeneratorTool"
			/>
			<Tool
				Name="VCWebServiceProxyGeneratorTool"
			/>
			<Tool
				Name="VCMIDLTool"
			/>
			<Tool
				Name="VCCLCompilerTool"
				AdditionalIncludeDirectories="..,..\.."
				PreprocessorDefinitions="NDEBUG;_WINDOWS;_USRDLL;WIN32;XLL_IMPORTS;LOG4CXX_STATIC"
				RuntimeLibrary="2"
				UsePrecompiledHeader="0"
				AssemblerListingLocation=".\buildXllDynamic1\vc90\$(ConfigurationName)\"
				ObjectFile=".\buildXllDynamic1\vc90\$(ConfigurationName)\"
				ProgramDataBaseFileName=".\buildXllDynamic1\vc90\$(ConfigurationName)\vc90.pdb"
				WarningLevel="3"
				Detect64BitPortabilityProblems="false"
				DebugInformationFormat="0"
				DisableSpecificWarnings="4819"
			/>
			<Tool
				Name="VCManagedResourceCompilerTool"
			/>
			<Tool
				Name="VCResourceCompilerTool"
			/>
			<Tool
				Name="VCPreLinkEventTool"
			/>
			<Tool
				Name="VCLinkerTool"
<<<<<<< HEAD
				OutputFile="xll\ExampleXLLDynamic1-vc90-mt-1_4_0.xll"
				LinkIncremental="1"
				AdditionalLibraryDirectories="..\..\lib,..\..\xll"
				GenerateDebugInformation="false"
				ProgramDatabaseFile=".\buildXllDynamic1\vc90\$(ConfigurationName)\ExampleXLLDynamic1-vc90-mt-gd-1_4_0.pdb"
=======
				OutputFile="xll\ExampleXLLDynamic1-vc90-mt-1_5_0.xll"
				LinkIncremental="1"
				AdditionalLibraryDirectories="..\..\lib,..\..\xll"
				GenerateDebugInformation="false"
				ProgramDatabaseFile=".\buildXllDynamic1\vc90\$(ConfigurationName)\ExampleXLLDynamic1-vc90-mt-gd-1_5_0.pdb"
>>>>>>> b0fa8849
				SubSystem="2"
				OptimizeReferences="2"
				EnableCOMDATFolding="2"
				RandomizedBaseAddress="1"
				DataExecutionPrevention="0"
<<<<<<< HEAD
				ImportLibrary=".\buildXllDynamic1\vc90\$(ConfigurationName)\ExampleXLLDynamic1-vc90-mt-1_4_0.lib"
=======
				ImportLibrary=".\buildXllDynamic1\vc90\$(ConfigurationName)\ExampleXLLDynamic1-vc90-mt-1_5_0.lib"
>>>>>>> b0fa8849
				TargetMachine="1"
			/>
			<Tool
				Name="VCALinkTool"
			/>
			<Tool
				Name="VCManifestTool"
			/>
			<Tool
				Name="VCXDCMakeTool"
			/>
			<Tool
				Name="VCBscMakeTool"
			/>
			<Tool
				Name="VCFxCopTool"
			/>
			<Tool
				Name="VCAppVerifierTool"
			/>
			<Tool
				Name="VCPostBuildEventTool"
			/>
		</Configuration>
	</Configurations>
	<References>
	</References>
	<Files>
		<File
			RelativePath=".\addindynamic1.cpp"
			>
		</File>
		<File
			RelativePath="..\ExampleObjects\Serialization\serializationfactory.cpp"
			>
		</File>
		<File
			RelativePath="..\ExampleObjects\Serialization\serializationfactory.hpp"
			>
		</File>
	</Files>
	<Globals>
	</Globals>
</VisualStudioProject>
<|MERGE_RESOLUTION|>--- conflicted
+++ resolved
@@ -1,228 +1,204 @@
-<?xml version="1.0" encoding="Windows-1252"?>
-<VisualStudioProject
-	ProjectType="Visual C++"
-	Version="9.00"
-	Name="ExampleXllDynamic1"
-	ProjectGUID="{BB902802-D59B-466F-ABB6-23368860D803}"
-	RootNamespace="ExampleXllDynamic1"
-	Keyword="Win32Proj"
-	TargetFrameworkVersion="131072"
-	>
-	<Platforms>
-		<Platform
-			Name="Win32"
-		/>
-	</Platforms>
-	<ToolFiles>
-	</ToolFiles>
-	<Configurations>
-		<Configuration
-			Name="Debug|Win32"
-			OutputDirectory=".\buildXllDynamic1\vc90\$(ConfigurationName)"
-			IntermediateDirectory=".\buildXllDynamic1\vc90\$(ConfigurationName)"
-			ConfigurationType="2"
-			CharacterSet="1"
-			>
-			<Tool
-				Name="VCPreBuildEventTool"
-			/>
-			<Tool
-				Name="VCCustomBuildTool"
-			/>
-			<Tool
-				Name="VCXMLDataGeneratorTool"
-			/>
-			<Tool
-				Name="VCWebServiceProxyGeneratorTool"
-			/>
-			<Tool
-				Name="VCMIDLTool"
-			/>
-			<Tool
-				Name="VCCLCompilerTool"
-				Optimization="0"
-				AdditionalIncludeDirectories="..,..\.."
-				PreprocessorDefinitions="_DEBUG;_WINDOWS;_USRDLL;WIN32;XLL_IMPORTS;LOG4CXX_STATIC"
-				MinimalRebuild="true"
-				BasicRuntimeChecks="3"
-				RuntimeLibrary="3"
-				UsePrecompiledHeader="0"
-				AssemblerListingLocation=".\buildXllDynamic1\vc90\$(ConfigurationName)\"
-				ObjectFile=".\buildXllDynamic1\vc90\$(ConfigurationName)\"
-				ProgramDataBaseFileName=".\buildXllDynamic1\vc90\$(ConfigurationName)\vc90.pdb"
-				WarningLevel="3"
-				Detect64BitPortabilityProblems="false"
-				DebugInformationFormat="4"
-				DisableSpecificWarnings="4819"
-			/>
-			<Tool
-				Name="VCManagedResourceCompilerTool"
-			/>
-			<Tool
-				Name="VCResourceCompilerTool"
-			/>
-			<Tool
-				Name="VCPreLinkEventTool"
-			/>
-			<Tool
-				Name="VCLinkerTool"
-<<<<<<< HEAD
-				OutputFile="xll\ExampleXLLDynamic1-vc90-mt-gd-1_4_0.xll"
-				LinkIncremental="2"
-				AdditionalLibraryDirectories="..\..\lib,..\..\xll"
-				GenerateDebugInformation="true"
-				ProgramDatabaseFile=".\buildXllDynamic1\vc90\$(ConfigurationName)\ExampleXLLDynamic1-vc90-mt-gd-1_4_0.pdb"
-				SubSystem="2"
-				RandomizedBaseAddress="1"
-				DataExecutionPrevention="0"
-				ImportLibrary=".\buildXllDynamic1\vc90\$(ConfigurationName)\ExampleXLLDynamic1-vc90-mt-gd-1_4_0.lib"
-=======
-				OutputFile="xll\ExampleXLLDynamic1-vc90-mt-gd-1_5_0.xll"
-				LinkIncremental="2"
-				AdditionalLibraryDirectories="..\..\lib,..\..\xll"
-				GenerateDebugInformation="true"
-				ProgramDatabaseFile=".\buildXllDynamic1\vc90\$(ConfigurationName)\ExampleXLLDynamic1-vc90-mt-gd-1_5_0.pdb"
-				SubSystem="2"
-				RandomizedBaseAddress="1"
-				DataExecutionPrevention="0"
-				ImportLibrary=".\buildXllDynamic1\vc90\$(ConfigurationName)\ExampleXLLDynamic1-vc90-mt-gd-1_5_0.lib"
->>>>>>> b0fa8849
-				TargetMachine="1"
-			/>
-			<Tool
-				Name="VCALinkTool"
-			/>
-			<Tool
-				Name="VCManifestTool"
-			/>
-			<Tool
-				Name="VCXDCMakeTool"
-			/>
-			<Tool
-				Name="VCBscMakeTool"
-			/>
-			<Tool
-				Name="VCFxCopTool"
-			/>
-			<Tool
-				Name="VCAppVerifierTool"
-			/>
-			<Tool
-				Name="VCPostBuildEventTool"
-			/>
-		</Configuration>
-		<Configuration
-			Name="Release|Win32"
-			OutputDirectory=".\buildXllDynamic1\vc90\$(ConfigurationName)"
-			IntermediateDirectory=".\buildXllDynamic1\vc90\$(ConfigurationName)"
-			ConfigurationType="2"
-			CharacterSet="1"
-			WholeProgramOptimization="1"
-			>
-			<Tool
-				Name="VCPreBuildEventTool"
-			/>
-			<Tool
-				Name="VCCustomBuildTool"
-			/>
-			<Tool
-				Name="VCXMLDataGeneratorTool"
-			/>
-			<Tool
-				Name="VCWebServiceProxyGeneratorTool"
-			/>
-			<Tool
-				Name="VCMIDLTool"
-			/>
-			<Tool
-				Name="VCCLCompilerTool"
-				AdditionalIncludeDirectories="..,..\.."
-				PreprocessorDefinitions="NDEBUG;_WINDOWS;_USRDLL;WIN32;XLL_IMPORTS;LOG4CXX_STATIC"
-				RuntimeLibrary="2"
-				UsePrecompiledHeader="0"
-				AssemblerListingLocation=".\buildXllDynamic1\vc90\$(ConfigurationName)\"
-				ObjectFile=".\buildXllDynamic1\vc90\$(ConfigurationName)\"
-				ProgramDataBaseFileName=".\buildXllDynamic1\vc90\$(ConfigurationName)\vc90.pdb"
-				WarningLevel="3"
-				Detect64BitPortabilityProblems="false"
-				DebugInformationFormat="0"
-				DisableSpecificWarnings="4819"
-			/>
-			<Tool
-				Name="VCManagedResourceCompilerTool"
-			/>
-			<Tool
-				Name="VCResourceCompilerTool"
-			/>
-			<Tool
-				Name="VCPreLinkEventTool"
-			/>
-			<Tool
-				Name="VCLinkerTool"
-<<<<<<< HEAD
-				OutputFile="xll\ExampleXLLDynamic1-vc90-mt-1_4_0.xll"
-				LinkIncremental="1"
-				AdditionalLibraryDirectories="..\..\lib,..\..\xll"
-				GenerateDebugInformation="false"
-				ProgramDatabaseFile=".\buildXllDynamic1\vc90\$(ConfigurationName)\ExampleXLLDynamic1-vc90-mt-gd-1_4_0.pdb"
-=======
-				OutputFile="xll\ExampleXLLDynamic1-vc90-mt-1_5_0.xll"
-				LinkIncremental="1"
-				AdditionalLibraryDirectories="..\..\lib,..\..\xll"
-				GenerateDebugInformation="false"
-				ProgramDatabaseFile=".\buildXllDynamic1\vc90\$(ConfigurationName)\ExampleXLLDynamic1-vc90-mt-gd-1_5_0.pdb"
->>>>>>> b0fa8849
-				SubSystem="2"
-				OptimizeReferences="2"
-				EnableCOMDATFolding="2"
-				RandomizedBaseAddress="1"
-				DataExecutionPrevention="0"
-<<<<<<< HEAD
-				ImportLibrary=".\buildXllDynamic1\vc90\$(ConfigurationName)\ExampleXLLDynamic1-vc90-mt-1_4_0.lib"
-=======
-				ImportLibrary=".\buildXllDynamic1\vc90\$(ConfigurationName)\ExampleXLLDynamic1-vc90-mt-1_5_0.lib"
->>>>>>> b0fa8849
-				TargetMachine="1"
-			/>
-			<Tool
-				Name="VCALinkTool"
-			/>
-			<Tool
-				Name="VCManifestTool"
-			/>
-			<Tool
-				Name="VCXDCMakeTool"
-			/>
-			<Tool
-				Name="VCBscMakeTool"
-			/>
-			<Tool
-				Name="VCFxCopTool"
-			/>
-			<Tool
-				Name="VCAppVerifierTool"
-			/>
-			<Tool
-				Name="VCPostBuildEventTool"
-			/>
-		</Configuration>
-	</Configurations>
-	<References>
-	</References>
-	<Files>
-		<File
-			RelativePath=".\addindynamic1.cpp"
-			>
-		</File>
-		<File
-			RelativePath="..\ExampleObjects\Serialization\serializationfactory.cpp"
-			>
-		</File>
-		<File
-			RelativePath="..\ExampleObjects\Serialization\serializationfactory.hpp"
-			>
-		</File>
-	</Files>
-	<Globals>
-	</Globals>
-</VisualStudioProject>
+<?xml version="1.0" encoding="Windows-1252"?>
+<VisualStudioProject
+	ProjectType="Visual C++"
+	Version="9.00"
+	Name="ExampleXllDynamic1"
+	ProjectGUID="{BB902802-D59B-466F-ABB6-23368860D803}"
+	RootNamespace="ExampleXllDynamic1"
+	Keyword="Win32Proj"
+	TargetFrameworkVersion="131072"
+	>
+	<Platforms>
+		<Platform
+			Name="Win32"
+		/>
+	</Platforms>
+	<ToolFiles>
+	</ToolFiles>
+	<Configurations>
+		<Configuration
+			Name="Debug|Win32"
+			OutputDirectory=".\buildXllDynamic1\vc90\$(ConfigurationName)"
+			IntermediateDirectory=".\buildXllDynamic1\vc90\$(ConfigurationName)"
+			ConfigurationType="2"
+			CharacterSet="1"
+			>
+			<Tool
+				Name="VCPreBuildEventTool"
+			/>
+			<Tool
+				Name="VCCustomBuildTool"
+			/>
+			<Tool
+				Name="VCXMLDataGeneratorTool"
+			/>
+			<Tool
+				Name="VCWebServiceProxyGeneratorTool"
+			/>
+			<Tool
+				Name="VCMIDLTool"
+			/>
+			<Tool
+				Name="VCCLCompilerTool"
+				Optimization="0"
+				AdditionalIncludeDirectories="..,..\.."
+				PreprocessorDefinitions="_DEBUG;_WINDOWS;_USRDLL;WIN32;XLL_IMPORTS;LOG4CXX_STATIC"
+				MinimalRebuild="true"
+				BasicRuntimeChecks="3"
+				RuntimeLibrary="3"
+				UsePrecompiledHeader="0"
+				AssemblerListingLocation=".\buildXllDynamic1\vc90\$(ConfigurationName)\"
+				ObjectFile=".\buildXllDynamic1\vc90\$(ConfigurationName)\"
+				ProgramDataBaseFileName=".\buildXllDynamic1\vc90\$(ConfigurationName)\vc90.pdb"
+				WarningLevel="3"
+				Detect64BitPortabilityProblems="false"
+				DebugInformationFormat="4"
+				DisableSpecificWarnings="4819"
+			/>
+			<Tool
+				Name="VCManagedResourceCompilerTool"
+			/>
+			<Tool
+				Name="VCResourceCompilerTool"
+			/>
+			<Tool
+				Name="VCPreLinkEventTool"
+			/>
+			<Tool
+				Name="VCLinkerTool"
+				OutputFile="xll\ExampleXLLDynamic1-vc90-mt-gd-1_5_0.xll"
+				LinkIncremental="2"
+				AdditionalLibraryDirectories="..\..\lib,..\..\xll"
+				GenerateDebugInformation="true"
+				ProgramDatabaseFile=".\buildXllDynamic1\vc90\$(ConfigurationName)\ExampleXLLDynamic1-vc90-mt-gd-1_5_0.pdb"
+				SubSystem="2"
+				RandomizedBaseAddress="1"
+				DataExecutionPrevention="0"
+				ImportLibrary=".\buildXllDynamic1\vc90\$(ConfigurationName)\ExampleXLLDynamic1-vc90-mt-gd-1_5_0.lib"
+				TargetMachine="1"
+			/>
+			<Tool
+				Name="VCALinkTool"
+			/>
+			<Tool
+				Name="VCManifestTool"
+			/>
+			<Tool
+				Name="VCXDCMakeTool"
+			/>
+			<Tool
+				Name="VCBscMakeTool"
+			/>
+			<Tool
+				Name="VCFxCopTool"
+			/>
+			<Tool
+				Name="VCAppVerifierTool"
+			/>
+			<Tool
+				Name="VCPostBuildEventTool"
+			/>
+		</Configuration>
+		<Configuration
+			Name="Release|Win32"
+			OutputDirectory=".\buildXllDynamic1\vc90\$(ConfigurationName)"
+			IntermediateDirectory=".\buildXllDynamic1\vc90\$(ConfigurationName)"
+			ConfigurationType="2"
+			CharacterSet="1"
+			WholeProgramOptimization="1"
+			>
+			<Tool
+				Name="VCPreBuildEventTool"
+			/>
+			<Tool
+				Name="VCCustomBuildTool"
+			/>
+			<Tool
+				Name="VCXMLDataGeneratorTool"
+			/>
+			<Tool
+				Name="VCWebServiceProxyGeneratorTool"
+			/>
+			<Tool
+				Name="VCMIDLTool"
+			/>
+			<Tool
+				Name="VCCLCompilerTool"
+				AdditionalIncludeDirectories="..,..\.."
+				PreprocessorDefinitions="NDEBUG;_WINDOWS;_USRDLL;WIN32;XLL_IMPORTS;LOG4CXX_STATIC"
+				RuntimeLibrary="2"
+				UsePrecompiledHeader="0"
+				AssemblerListingLocation=".\buildXllDynamic1\vc90\$(ConfigurationName)\"
+				ObjectFile=".\buildXllDynamic1\vc90\$(ConfigurationName)\"
+				ProgramDataBaseFileName=".\buildXllDynamic1\vc90\$(ConfigurationName)\vc90.pdb"
+				WarningLevel="3"
+				Detect64BitPortabilityProblems="false"
+				DebugInformationFormat="0"
+				DisableSpecificWarnings="4819"
+			/>
+			<Tool
+				Name="VCManagedResourceCompilerTool"
+			/>
+			<Tool
+				Name="VCResourceCompilerTool"
+			/>
+			<Tool
+				Name="VCPreLinkEventTool"
+			/>
+			<Tool
+				Name="VCLinkerTool"
+				OutputFile="xll\ExampleXLLDynamic1-vc90-mt-1_5_0.xll"
+				LinkIncremental="1"
+				AdditionalLibraryDirectories="..\..\lib,..\..\xll"
+				GenerateDebugInformation="false"
+				ProgramDatabaseFile=".\buildXllDynamic1\vc90\$(ConfigurationName)\ExampleXLLDynamic1-vc90-mt-gd-1_5_0.pdb"
+				SubSystem="2"
+				OptimizeReferences="2"
+				EnableCOMDATFolding="2"
+				RandomizedBaseAddress="1"
+				DataExecutionPrevention="0"
+				ImportLibrary=".\buildXllDynamic1\vc90\$(ConfigurationName)\ExampleXLLDynamic1-vc90-mt-1_5_0.lib"
+				TargetMachine="1"
+			/>
+			<Tool
+				Name="VCALinkTool"
+			/>
+			<Tool
+				Name="VCManifestTool"
+			/>
+			<Tool
+				Name="VCXDCMakeTool"
+			/>
+			<Tool
+				Name="VCBscMakeTool"
+			/>
+			<Tool
+				Name="VCFxCopTool"
+			/>
+			<Tool
+				Name="VCAppVerifierTool"
+			/>
+			<Tool
+				Name="VCPostBuildEventTool"
+			/>
+		</Configuration>
+	</Configurations>
+	<References>
+	</References>
+	<Files>
+		<File
+			RelativePath=".\addindynamic1.cpp"
+			>
+		</File>
+		<File
+			RelativePath="..\ExampleObjects\Serialization\serializationfactory.cpp"
+			>
+		</File>
+		<File
+			RelativePath="..\ExampleObjects\Serialization\serializationfactory.hpp"
+			>
+		</File>
+	</Files>
+	<Globals>
+	</Globals>
+</VisualStudioProject>