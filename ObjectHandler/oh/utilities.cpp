/* -*- mode: c++; tab-width: 4; indent-tabs-mode: nil; c-basic-offset: 4 -*- */

/*
 Copyright (C) 2004, 2005, 2006, 2007 Eric Ehlers
 Copyright (C) 2006 Plamen Neykov
 Copyright (C) 2007, 2008 Ferdinando Ametrano
 Copyright (C) 2008 Nazcatech sprl Belgium

 This file is part of QuantLib, a free-software/open-source library
 for financial quantitative analysts and developers - http://quantlib.org/

 QuantLib is free software: you can redistribute it and/or modify it
 under the terms of the QuantLib license.  You should have received a
 copy of the license along with this program; if not, please email
 <quantlib-dev@lists.sf.net>. The license is also available online at
 <http://quantlib.org/license.shtml>.

 This program is distributed in the hope that it will be useful, but WITHOUT
 ANY WARRANTY; without even the implied warranty of MERCHANTABILITY or FITNESS
 FOR A PARTICULAR PURPOSE.  See the license for more details.
*/

#if defined(HAVE_CONFIG_H)     // Dynamically created by configure
#include <oh/config.hpp>
#endif
#include <oh/utilities.hpp>
<<<<<<< HEAD
//#include <oh/logger.hpp>
=======
#ifdef HAVE_LOG4CXX
#include <oh/logger.hpp>
#endif
>>>>>>> b0fa8849
#include <oh/repository.hpp>
#include <boost/algorithm/string/classification.hpp>
#include <boost/algorithm/string/split.hpp>
#include <sstream>
#include <ctime>
#include <sys/timeb.h>
#include <stdio.h>

#define            SECS_PER_DAY    (60 * 60 * 24)
#define            MILLISECS_PER_DAY    (1000 * SECS_PER_DAY)

using boost::algorithm::token_compress_off;
using boost::algorithm::token_compress_on;
using boost::algorithm::is_any_of;

namespace ObjectHandler {

    std::string boostVersion() {
        return BOOST_LIB_VERSION;
    }

    std::string version() {
        return OBJHANDLER_VERSION;
    }

    std::string logSetFile(const std::string &logFileName,
                           const int &logLevel) {
<<<<<<< HEAD
            //Logger::instance().setFile(logFileName, logLevel);
            //return logFileName;
            return std::string();
=======
#ifdef HAVE_LOG4CXX
        Logger::instance().setFile(logFileName, logLevel);
        return logFileName;
#else
        return std::string();
#endif
>>>>>>> b0fa8849
    }

    DLL_API void logWriteMessage(const std::string &message,
                                 const int &level) {
<<<<<<< HEAD
            //Logger::instance().writeMessage(message, level);
    }

    void logSetLevel(const int &logLevel) {
        //Logger::instance().setLevel(logLevel);
    }

    const std::string logFile(){
        //return Logger::instance().file();
        return std::string();
    }

    const int logLevel(){
        //return Logger::instance().level();
        return 0;
=======
#ifdef HAVE_LOG4CXX
        Logger::instance().writeMessage(message, level);
#endif
    }

    void logSetLevel(const int &logLevel) {
#ifdef HAVE_LOG4CXX
        Logger::instance().setLevel(logLevel);
#endif
    }

    const std::string logFile(){
#ifdef HAVE_LOG4CXX
        return Logger::instance().file();
#else
        return std::string();
#endif
    }

    const int logLevel(){
#ifdef HAVE_LOG4CXX
        return Logger::instance().level();
#else
        return 0;
#endif
>>>>>>> b0fa8849
    }

    void logSetConsole(const int &console,
                      const int &logLevel) {
<<<<<<< HEAD
            //Logger::instance().setConsole(console, logLevel);
    }

    void logObject(const std::string &objectID) {
        //std::ostringstream msg;
        //Repository::instance().dumpObject(objectID, msg);
        //Logger::instance().writeMessage(msg.str());
    }

    void logAllObjects() {
        //std::ostringstream msg;
        //Repository::instance().dump(msg);
        //Logger::instance().writeMessage(msg.str());
=======
#ifdef HAVE_LOG4CXX
            Logger::instance().setConsole(console, logLevel);
#endif
    }

    void logObject(const std::string &objectID) {
#ifdef HAVE_LOG4CXX
        std::ostringstream msg;
        Repository::instance().dumpObject(objectID, msg);
        Logger::instance().writeMessage(msg.str());
#endif
    }

    void logAllObjects() {
#ifdef HAVE_LOG4CXX
        std::ostringstream msg;
        Repository::instance().dump(msg);
        Logger::instance().writeMessage(msg.str());
#endif
>>>>>>> b0fa8849
    }

    std::vector<std::string> split(const std::string& line,
        const std::string& delim,
        bool token_compress) {
            std::vector<std::string> ret;
            return boost::algorithm::split(ret, line, is_any_of(delim),
                token_compress ? token_compress_on : token_compress_off);
    }

    std::string concatenate(const std::vector<std::string>& symbols,
        const std::string& delim) {
            if (symbols.empty())
                return std::string();

            std::ostringstream ret;
            for (size_t i=0; i<symbols.size()-1; ++i)
                ret << symbols[i] << delim;
            ret << symbols[symbols.size()-1];
            return ret.str();
    }

    // the list of all December 31st in the preceding year
    // e.g. for 1901 yearOffset[1] is 366, that is, December 31 1900
    static unsigned long YearOffset[] = {
        // 1900-1909
        0,  366,  731, 1096, 1461, 1827, 2192, 2557, 2922, 3288,
        // 1910-1919
        3653, 4018, 4383, 4749, 5114, 5479, 5844, 6210, 6575, 6940,
        // 1920-1929
        7305, 7671, 8036, 8401, 8766, 9132, 9497, 9862,10227,10593,
        // 1930-1939
        10958,11323,11688,12054,12419,12784,13149,13515,13880,14245,
        // 1940-1949
        14610,14976,15341,15706,16071,16437,16802,17167,17532,17898,
        // 1950-1959
        18263,18628,18993,19359,19724,20089,20454,20820,21185,21550,
        // 1960-1969
        21915,22281,22646,23011,23376,23742,24107,24472,24837,25203,
        // 1970-1979
        25568,25933,26298,26664,27029,27394,27759,28125,28490,28855,
        // 1980-1989
        29220,29586,29951,30316,30681,31047,31412,31777,32142,32508,
        // 1990-1999
        32873,33238,33603,33969,34334,34699,35064,35430,35795,36160,
        // 2000-2009
        36525,36891,37256,37621,37986,38352,38717,39082,39447,39813,
        // 2010-2019
        40178,40543,40908,41274,41639,42004,42369,42735,43100,43465,
        // 2020-2029
        43830,44196,44561,44926,45291,45657,46022,46387,46752,47118,
        // 2030-2039
        47483,47848,48213,48579,48944,49309,49674,50040,50405,50770,
        // 2040-2049
        51135,51501,51866,52231,52596,52962,53327,53692,54057,54423,
        // 2050-2059
        54788,55153,55518,55884,56249,56614,56979,57345,57710,58075,
        // 2060-2069
        58440,58806,59171,59536,59901,60267,60632,60997,61362,61728,
        // 2070-2079
        62093,62458,62823,63189,63554,63919,64284,64650,65015,65380,
        // 2080-2089
        65745,66111,66476,66841,67206,67572,67937,68302,68667,69033,
        // 2090-2099
        69398,69763,70128,70494,70859,71224,71589,71955,72320,72685,
        // 2100-2109
        73050,73415,73780,74145,74510,74876,75241,75606,75971,76337,
        // 2110-2119
        76702,77067,77432,77798,78163,78528,78893,79259,79624,79989,
        // 2120-2129
        80354,80720,81085,81450,81815,82181,82546,82911,83276,83642,
        // 2130-2139
        84007,84372,84737,85103,85468,85833,86198,86564,86929,87294,
        // 2140-2149
        87659,88025,88390,88755,89120,89486,89851,90216,90581,90947,
        // 2150-2159
        91312,91677,92042,92408,92773,93138,93503,93869,94234,94599,
        // 2160-2169
        94964,95330,95695,96060,96425,96791,97156,97521,97886,98252,
        // 2170-2179
        98617,98982,99347,99713,100078,100443,100808,101174,101539,101904,
        // 2180-2189
        102269,102635,103000,103365,103730,104096,104461,104826,105191,105557,
        // 2190-2199
        105922,106287,106652,107018,107383,107748,108113,108479,108844,109209,
        // 2200
        109574
    };

    static const bool YearIsLeap[] = {
        // 1900 is leap in agreement with Excel's bug
        // 1900 is out of valid date range anyway
        // 1900-1909
        true,false,false,false, true,false,false,false, true,false,
        // 1910-1919
        false,false, true,false,false,false, true,false,false,false,
        // 1920-1929
        true,false,false,false, true,false,false,false, true,false,
        // 1930-1939
        false,false, true,false,false,false, true,false,false,false,
        // 1940-1949
        true,false,false,false, true,false,false,false, true,false,
        // 1950-1959
        false,false, true,false,false,false, true,false,false,false,
        // 1960-1969
        true,false,false,false, true,false,false,false, true,false,
        // 1970-1979
        false,false, true,false,false,false, true,false,false,false,
        // 1980-1989
        true,false,false,false, true,false,false,false, true,false,
        // 1990-1999
        false,false, true,false,false,false, true,false,false,false,
        // 2000-2009
        true,false,false,false, true,false,false,false, true,false,
        // 2010-2019
        false,false, true,false,false,false, true,false,false,false,
        // 2020-2029
        true,false,false,false, true,false,false,false, true,false,
        // 2030-2039
        false,false, true,false,false,false, true,false,false,false,
        // 2040-2049
        true,false,false,false, true,false,false,false, true,false,
        // 2050-2059
        false,false, true,false,false,false, true,false,false,false,
        // 2060-2069
        true,false,false,false, true,false,false,false, true,false,
        // 2070-2079
        false,false, true,false,false,false, true,false,false,false,
        // 2080-2089
        true,false,false,false, true,false,false,false, true,false,
        // 2090-2099
        false,false, true,false,false,false, true,false,false,false,
        // 2100-2109
        false,false,false,false, true,false,false,false, true,false,
        // 2110-2119
        false,false, true,false,false,false, true,false,false,false,
        // 2120-2129
        true,false,false,false, true,false,false,false, true,false,
        // 2130-2139
        false,false, true,false,false,false, true,false,false,false,
        // 2140-2149
        true,false,false,false, true,false,false,false, true,false,
        // 2150-2159
        false,false, true,false,false,false, true,false,false,false,
        // 2160-2169
        true,false,false,false, true,false,false,false, true,false,
        // 2170-2179
        false,false, true,false,false,false, true,false,false,false,
        // 2180-2189
        true,false,false,false, true,false,false,false, true,false,
        // 2190-2199
        false,false, true,false,false,false, true,false,false,false,
        // 2200
        false
    };

    double getTime(){

        struct timeb tp;
        struct tm    tm;

        ftime(&tp);
        tm = *localtime(&(tp.time ));

        long years = tm.tm_year + 1900; 
        OH_REQUIRE((years>= 1900 && years <= 2200), "year outside valid range");

        /*
        unsigned long long l = tp.millitm 
            + 1000 * (tm.tm_sec
            + 60 * ( tm.tm_min 
            + 60 * ( tm.tm_hour
            + 24 * ( (tm.tm_yday + 1)
            + days))));
            */
        unsigned long totalDays = 24 * ( (tm.tm_yday + 1) + YearOffset[tm.tm_year]);
        unsigned long totalHours = (60 * (tm.tm_hour + totalDays));
        unsigned long long totalMinutes = tm.tm_min + totalHours;
        totalMinutes *= 60;
        unsigned long long totalSeconds = tm.tm_sec;
        totalSeconds += totalMinutes;
        totalSeconds *= 1000;

        unsigned long long totalMSecond = tp.millitm;
        totalMSecond += totalSeconds;

        double d = totalMSecond / (double)(MILLISECS_PER_DAY);

        return d;

    }

    std::string formatTime(double tm){

        unsigned long long years, monthes, days, hours, minutes, seconds, milliseconds;
        unsigned long long totalMSecond = (unsigned long long)(tm *  MILLISECS_PER_DAY);

        unsigned long long tmp = totalMSecond / MILLISECS_PER_DAY;
        unsigned int yearOffset = 0;
        bool b = false;

        unsigned long size = (2200 - 1900);
        for(; yearOffset < size; ++yearOffset){

            if(tmp < YearOffset[yearOffset]){
                years = yearOffset - 1 + 1900;
                b = true;
                break;
            }
        }
        OH_REQUIRE(b, "year outside valid range");

        days = YearOffset[yearOffset - 1];
        days *= MILLISECS_PER_DAY;
        totalMSecond -= days;
        days = totalMSecond / MILLISECS_PER_DAY;

        static unsigned long MonthOffset[] = {
            0,  31,  59,  90, 120, 151,   // Jan - Jun
            181, 212, 243, 273, 304, 334,   // Jun - Dec
            365     // used in dayOfMonth to bracket day
        };
        static unsigned long MonthLeapOffset[] = {
            0,  31,  60,  91, 121, 152,   // Jan - Jun
            182, 213, 244, 274, 305, 335,   // Jun - Dec
            366     // used in dayOfMonth to bracket day
        };

        unsigned long* pMonth = YearIsLeap[yearOffset - 1] ? MonthLeapOffset : MonthOffset;
        if(YearIsLeap[yearOffset - 1])
            pMonth = MonthLeapOffset;
        else
            pMonth = MonthOffset;
        unsigned long long monthoffset = days/30;
        size = 13;
        b = false;
        OH_REQUIRE(days != 0, "day outside valid range");
        for(; monthoffset < size; ++monthoffset){

            if(days <= pMonth[monthoffset]){
                monthes = monthoffset;
                b = true;
                break;
            }
        }
        OH_REQUIRE(b, "month outside valid range");
        totalMSecond -= days * MILLISECS_PER_DAY;

        days -=  pMonth[monthoffset - 1];

        hours = totalMSecond / (3600 * 1000);
        totalMSecond -= (hours * 3600 * 1000) ;
        minutes =  totalMSecond / (60 * 1000);
        totalMSecond -= minutes * 60 * 1000;
        seconds = totalMSecond / 1000;
        milliseconds = totalMSecond - seconds * 1000;


        char buffer[80];
        sprintf(buffer, "%02llu/%02llu/%04llu %02llu:%02llu:%02llu:%03llu",  monthes, days, years,hours, minutes, seconds, milliseconds);

        return buffer;
    }

}
<|MERGE_RESOLUTION|>--- conflicted
+++ resolved
@@ -24,13 +24,9 @@
 #include <oh/config.hpp>
 #endif
 #include <oh/utilities.hpp>
-<<<<<<< HEAD
-//#include <oh/logger.hpp>
-=======
 #ifdef HAVE_LOG4CXX
 #include <oh/logger.hpp>
 #endif
->>>>>>> b0fa8849
 #include <oh/repository.hpp>
 #include <boost/algorithm/string/classification.hpp>
 #include <boost/algorithm/string/split.hpp>
@@ -58,39 +54,16 @@
 
     std::string logSetFile(const std::string &logFileName,
                            const int &logLevel) {
-<<<<<<< HEAD
-            //Logger::instance().setFile(logFileName, logLevel);
-            //return logFileName;
-            return std::string();
-=======
 #ifdef HAVE_LOG4CXX
         Logger::instance().setFile(logFileName, logLevel);
         return logFileName;
 #else
         return std::string();
 #endif
->>>>>>> b0fa8849
     }
 
     DLL_API void logWriteMessage(const std::string &message,
                                  const int &level) {
-<<<<<<< HEAD
-            //Logger::instance().writeMessage(message, level);
-    }
-
-    void logSetLevel(const int &logLevel) {
-        //Logger::instance().setLevel(logLevel);
-    }
-
-    const std::string logFile(){
-        //return Logger::instance().file();
-        return std::string();
-    }
-
-    const int logLevel(){
-        //return Logger::instance().level();
-        return 0;
-=======
 #ifdef HAVE_LOG4CXX
         Logger::instance().writeMessage(message, level);
 #endif
@@ -116,26 +89,10 @@
 #else
         return 0;
 #endif
->>>>>>> b0fa8849
     }
 
     void logSetConsole(const int &console,
                       const int &logLevel) {
-<<<<<<< HEAD
-            //Logger::instance().setConsole(console, logLevel);
-    }
-
-    void logObject(const std::string &objectID) {
-        //std::ostringstream msg;
-        //Repository::instance().dumpObject(objectID, msg);
-        //Logger::instance().writeMessage(msg.str());
-    }
-
-    void logAllObjects() {
-        //std::ostringstream msg;
-        //Repository::instance().dump(msg);
-        //Logger::instance().writeMessage(msg.str());
-=======
 #ifdef HAVE_LOG4CXX
             Logger::instance().setConsole(console, logLevel);
 #endif
@@ -155,7 +112,6 @@
         Repository::instance().dump(msg);
         Logger::instance().writeMessage(msg.str());
 #endif
->>>>>>> b0fa8849
     }
 
     std::vector<std::string> split(const std::string& line,
