AM_CPPFLAGS = -I${top_srcdir}
includedir = $(prefix)/include/oh

include_HEADERS = \
    config.hpp \
    exception.hpp \
    group.hpp \
    iless.hpp \
    libraryobject.hpp \
    objecthandler.hpp \
    object.hpp \
    objectwrapper.hpp \
    observable.hpp \
    ohdefines.hpp \
    processor.hpp \
    property.hpp \
    range.hpp \
    repository.hpp \
    serializationfactory.hpp \
    singleton.hpp \
    utilities.hpp \
    valueobject.hpp

EXTRA_DIST = \
    auto_link.hpp

lib_LTLIBRARIES = libObjectHandler.la
<<<<<<< HEAD
LDFLAGS = -lboost_filesystem -lboost_regex -lboost_serialization -release $(PACKAGE_VERSION)
=======
LDFLAGS = -llog4cxx -lboost_filesystem -lboost_regex -lboost_serialization -release $(PACKAGE_VERSION)
>>>>>>> b0fa8849

libObjectHandler_la_SOURCES = \
    processor.cpp \
    repository.cpp \
    serializationfactory.cpp \
    utilities.cpp

libObjectHandler_la_LIBADD = \
    enumerations/libEnumerations.la
<|MERGE_RESOLUTION|>--- conflicted
+++ resolved
@@ -7,6 +7,7 @@
     group.hpp \
     iless.hpp \
     libraryobject.hpp \
+    logger.hpp \
     objecthandler.hpp \
     object.hpp \
     objectwrapper.hpp \
@@ -25,13 +26,10 @@
     auto_link.hpp
 
 lib_LTLIBRARIES = libObjectHandler.la
-<<<<<<< HEAD
-LDFLAGS = -lboost_filesystem -lboost_regex -lboost_serialization -release $(PACKAGE_VERSION)
-=======
 LDFLAGS = -llog4cxx -lboost_filesystem -lboost_regex -lboost_serialization -release $(PACKAGE_VERSION)
->>>>>>> b0fa8849
 
 libObjectHandler_la_SOURCES = \
+    logger.cpp \
     processor.cpp \
     repository.cpp \
     serializationfactory.cpp \
