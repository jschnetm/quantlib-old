--- conflicted
+++ resolved
@@ -73,11 +73,7 @@
 \subsection fw_installation 1.2 Installation
 
 Download
-<<<<<<< HEAD
-<a href="http://sourceforge.net/projects/quantlib/files/QuantLibXL/1.5.0/QuantLibXL-1.5.0-framework.zip/download">QuantLibXL-1.5.0-framework.zip</a>.
-=======
 <a href="http://sourceforge.net/projects/quantlib/files/QuantLibXL/1.4.0/QuantLibXL-1.4.0-framework.zip/download">QuantLibXL-1.4.0-framework.zip</a>.
->>>>>>> a21a2612
 Copy the zip file to your hard drive and uncompress it.
 
 \subsection fw_startup 1.3 Startup
@@ -93,15 +89,9 @@
 \subsection fw_ui 1.4 User Interface
 
 The Framework menu appears on the ribbon under the Add-Ins tab.
-<<<<<<< HEAD
 
 <div class="center"><img src="images/framework_menu.png"></div>
 
-=======
-
-<div class="center"><img src="images/framework_menu.png"></div>
-
->>>>>>> a21a2612
 The menu is context sensitive.  The first item in the menu displays the
 functions supported for the active workbook.  If no workbook is active, or if
 the active workbook does not belong to the Framework, then the menu placeholder
@@ -112,19 +102,11 @@
 
 The third item in the menu displays the functionality relating to whatever
 Addin is currently loaded.
-<<<<<<< HEAD
 
 Right clicking in a cell brings up a QuantLibXL menu.
 
 <div class="center"><img src="images/framework_right_click_menu.png"></div>
 
-=======
-
-Right clicking in a cell brings up a QuantLibXL menu.
-
-<div class="center"><img src="images/framework_right_click_menu.png"></div>
-
->>>>>>> a21a2612
 Similar to the main menu bar, the contents of the right click menu may change
 depending on which workbook, worksheet, or range is active, or which addins are
 loaded.
@@ -233,15 +215,9 @@
 
 The Fixed Income addin initializes a market environment which can be configured
 to accept live feeds from Reuters or Bloomberg in support of real time trading.
-<<<<<<< HEAD
 
 <div class="center"><img src="images/framework_fixed_income.png"></div>
 
-=======
-
-<div class="center"><img src="images/framework_fixed_income.png"></div>
-
->>>>>>> a21a2612
 \li Start Excel
 \li Load <tt>Launcher.xla</tt>
 
