<!-- HTML footer for doxygen 1.8.7-->
<!-- start footer part -->
            </div>
            <div class='clearfix'></div>
<<<<<<< HEAD
<div id="footer">SourceForge logo copyright &#169; Open Source Technology Group<br>Nazcatech logo <a href="http://www.nazcatech.be">copyright &#169; 2004-2014 Nazcatech sprl</a><br>all other content <a href="license.html">copyright &#169; 2004-20014 The QuantLib Group</a></div>
=======
<div id="footer">SourceForge logo copyright &#169; Open Source Technology Group<br>reposit logo <a href="http://www.reposit.be">copyright &#169; 2015 reposit Ltd Dublin</a><br>all other content <a href="license.html">copyright &#169; 2004-20015 The QuantLib Group</a></div>
>>>>>>> a21a2612
        </div>
        <div class='clearfix'></div>
    </div>
    <div class='clearfix'></div>
</body>
</html><|MERGE_RESOLUTION|>--- conflicted
+++ resolved
@@ -2,11 +2,7 @@
 <!-- start footer part -->
             </div>
             <div class='clearfix'></div>
-<<<<<<< HEAD
-<div id="footer">SourceForge logo copyright &#169; Open Source Technology Group<br>Nazcatech logo <a href="http://www.nazcatech.be">copyright &#169; 2004-2014 Nazcatech sprl</a><br>all other content <a href="license.html">copyright &#169; 2004-20014 The QuantLib Group</a></div>
-=======
 <div id="footer">SourceForge logo copyright &#169; Open Source Technology Group<br>reposit logo <a href="http://www.reposit.be">copyright &#169; 2015 reposit Ltd Dublin</a><br>all other content <a href="license.html">copyright &#169; 2004-20015 The QuantLib Group</a></div>
->>>>>>> a21a2612
         </div>
         <div class='clearfix'></div>
     </div>
