--- conflicted
+++ resolved
@@ -258,16 +258,10 @@
     void DepositRateHelper::initializeDates() {
         // if the evaluation date is not a business day
         // then move to the next business day
-<<<<<<< HEAD
-        earliestDate_ = iborIndex_->fixingCalendar().adjust(evaluationDate_);
-        earliestDate_ = iborIndex_->fixingCalendar().advance(
-            earliestDate_, iborIndex_->fixingDays()*Days);
-=======
         Date referenceDate =
             iborIndex_->fixingCalendar().adjust(evaluationDate_);
         earliestDate_ = iborIndex_->fixingCalendar().advance(
             referenceDate, iborIndex_->fixingDays()*Days);
->>>>>>> 467cfefd
         latestDate_ = iborIndex_->maturityDate(earliestDate_);
         fixingDate_ = iborIndex_->fixingDate(earliestDate_);
     }
@@ -436,20 +430,12 @@
     void FraRateHelper::initializeDates() {
         // if the evaluation date is not a business day
         // then move to the next business day
-<<<<<<< HEAD
-        earliestDate_ = iborIndex_->fixingCalendar().adjust(evaluationDate_);
-        earliestDate_ = iborIndex_->fixingCalendar().advance(
-            earliestDate_, iborIndex_->fixingDays()*Days);
-        earliestDate_ = iborIndex_->fixingCalendar().advance(
-                               earliestDate_,
-=======
         Date referenceDate =
             iborIndex_->fixingCalendar().adjust(evaluationDate_);
         Date spotDate = iborIndex_->fixingCalendar().advance(
             referenceDate, iborIndex_->fixingDays()*Days);
         earliestDate_ = iborIndex_->fixingCalendar().advance(
                                spotDate,
->>>>>>> 467cfefd
                                periodToStart_,
                                iborIndex_->businessDayConvention(),
                                iborIndex_->endOfMonth());
